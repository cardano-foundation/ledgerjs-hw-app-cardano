--- conflicted
+++ resolved
@@ -15,10 +15,6 @@
   it("Should correctly get the semantic version of device", async () => {
     const response = await ada.getVersion();
     expect(response.major).to.equal(1);
-<<<<<<< HEAD
-    expect(response.minor).to.equal(1);
-=======
     expect(response.minor).to.equal(2);
->>>>>>> 80920e96
   });
 });