import { expect } from "chai";
import getPathDerivationFixture from "./__fixtures__/pathDerivations";

import { getAda, str_to_path, hex_to_buf, NetworkIds, ProtocolMagics } from "../test_utils";
import { AddressTypeNibbles, utils } from "../../../lib/Ada";


describe("deriveAddress", async () => {
  let ada = {};

  beforeEach(async () => {
    ada = await getAda();
  });

  afterEach(async () => {
    await ada.t.close();
  });

<<<<<<< HEAD
  it("Should successfully derive address", async () => {
    const test = async path => {
      const derivation = pathDerivations[path];
=======
  it("Should succesfully derive Byron address", async () => {
    const test = async (path, protocolMagic) => {
      const derivation = getPathDerivationFixture({
        path,
        protocolMagic
      });
>>>>>>> 4aa3df38

      const { addressHex } = await ada.deriveAddress(0b1000, protocolMagic, str_to_path(derivation.path));

      expect(utils.base58_encode(utils.hex_to_buf(addressHex))).to.equal(derivation.address);
    };

    await test("44'/1815'/1'/0/12'", ProtocolMagics.MAINNET);
    await test("44'/1815'/1'/0/10'/1/2/3", ProtocolMagics.MAINNET);
    await test("44'/1815'/1'/0/12'", ProtocolMagics.TESTNET);
  });

  it("Should succesfully derive Shelley address", async () => {
    const test = async (
      addressTypeNibble,
      networkIdOrProtocolMagic,
      spendingPathStr,
      stakingPathStr,
      stakingKeyHashHex,
      stakingBlockchainPointer,
      expectedResult
    ) => {
      const spendingPath: BIP32Path = str_to_path(spendingPathStr);
      const stakingPath: ?BIP32Path = (stakingPathStr !== null) ? str_to_path(stakingPathStr) : null;

      const { addressHex } = await ada.deriveAddress(
        addressTypeNibble,
        networkIdOrProtocolMagic,
        spendingPath,
        stakingPath,
        stakingKeyHashHex,
        stakingBlockchainPointer
        ? {
          blockIndex: stakingBlockchainPointer[0],
          txIndex: stakingBlockchainPointer[1],
          certificateIndex: stakingBlockchainPointer[2]
        }
        : null
      );

      expect(utils.bech32_encodeAddress(utils.hex_to_buf(addressHex))).to.equal(expectedResult);
    };

    // base
    await test(AddressTypeNibbles.BASE, 0x03, "1852'/1815'/0'/0/1", "1852'/1815'/0'/2/0", null, null,
        "addr1qdd9xypc9xnnstp2kas3r7mf7ylxn4sksfxxypvwgnc63vcayfawlf9hwv2fzuygt2km5v92kvf8e3s3mk7ynxw77cwqdquehe");
    await test(AddressTypeNibbles.BASE, 0x00, "1852'/1815'/0'/0/1", "1852'/1815'/0'/2/0", null, null,
        "addr_test1qpd9xypc9xnnstp2kas3r7mf7ylxn4sksfxxypvwgnc63vcayfawlf9hwv2fzuygt2km5v92kvf8e3s3mk7ynxw77cwq9nnhk4");
    await test(AddressTypeNibbles.BASE, 0x00, "1852'/1815'/0'/0/1", null, "1d227aefa4b773149170885aadba30aab3127cc611ddbc4999def61c", null,
        "addr_test1qpd9xypc9xnnstp2kas3r7mf7ylxn4sksfxxypvwgnc63vcayfawlf9hwv2fzuygt2km5v92kvf8e3s3mk7ynxw77cwq9nnhk4");
    await test(AddressTypeNibbles.BASE, 0x03, "1852'/1815'/0'/0/1", null, "122a946b9ad3d2ddf029d3a828f0468aece76895f15c9efbd69b4277", null,
        "addr1qdd9xypc9xnnstp2kas3r7mf7ylxn4sksfxxypvwgnc63vcj922xhxkn6twlq2wn4q50q352annk3903tj00h45mgfmswz93l5");

    // enterprise
    await test(AddressTypeNibbles.ENTERPRISE, 0x00, "1852'/1815'/0'/0/1", null, null, null,
        "addr_test1vpd9xypc9xnnstp2kas3r7mf7ylxn4sksfxxypvwgnc63vc7t2fks");
    await test(AddressTypeNibbles.ENTERPRISE, 0x03, "1852'/1815'/0'/0/1", null, null, null,
        "addr1vdd9xypc9xnnstp2kas3r7mf7ylxn4sksfxxypvwgnc63vc9wh7em");

    // pointer
    await test(AddressTypeNibbles.POINTER, 0x00, "1852'/1815'/0'/0/1", null, null, [1, 2, 3],
        "addr_test1gpd9xypc9xnnstp2kas3r7mf7ylxn4sksfxxypvwgnc63vcpqgpsg6s2p6");
    await test(AddressTypeNibbles.POINTER, 0x03, "1852'/1815'/0'/0/1", null, null, [24157, 177, 42],
        "addr1gdd9xypc9xnnstp2kas3r7mf7ylxn4sksfxxypvwgnc63vuph3wczvf288aeyu");
    await test(AddressTypeNibbles.POINTER, 0x03, "1852'/1815'/0'/0/1", null, null, [0, 0, 0],
        "addr1gdd9xypc9xnnstp2kas3r7mf7ylxn4sksfxxypvwgnc63vcqqqqqnnd32q");
      
    // reward
    await test(AddressTypeNibbles.REWARD, 0x00, "1852'/1815'/0'/2/0", null, null, null,
        "stake_test1uqwjy7h05jmhx9y3wzy94td6xz4txynuccgam0zfn800v8q8mmqwc");
    await test(AddressTypeNibbles.REWARD, 0x03, "1852'/1815'/0'/2/0", null, null, null,
        "stake1uvwjy7h05jmhx9y3wzy94td6xz4txynuccgam0zfn800v8qqucf2t");
  }).timeout(60000);

  it("Should not permit invalid path", async () => {
    const test = async path => {
      const SHOULD_HAVE_THROWN = "should have thrown earlier";
      try {
        await ada.deriveAddress(AddressTypeNibbles.BYRON, BYRON_PROTOCOL_MAGIC, str_to_path(path));

        throw new Error(SHOULD_HAVE_THROWN);
      } catch (error) {
        expect(error.message).not.to.have.string(SHOULD_HAVE_THROWN);
      }
    };

    await test("44'/1815'/1'");
    await test("44'/1815'/1'/5/10'/1/2/3");
  });
});<|MERGE_RESOLUTION|>--- conflicted
+++ resolved
@@ -15,19 +15,12 @@
   afterEach(async () => {
     await ada.t.close();
   });
-
-<<<<<<< HEAD
-  it("Should successfully derive address", async () => {
-    const test = async path => {
-      const derivation = pathDerivations[path];
-=======
   it("Should succesfully derive Byron address", async () => {
     const test = async (path, protocolMagic) => {
       const derivation = getPathDerivationFixture({
         path,
         protocolMagic
       });
->>>>>>> 4aa3df38
 
       const { addressHex } = await ada.deriveAddress(0b1000, protocolMagic, str_to_path(derivation.path));
 
